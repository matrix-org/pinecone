--- conflicted
+++ resolved
@@ -34,19 +34,11 @@
 type FrameType uint8
 
 const (
-<<<<<<< HEAD
-	TypeKeepalive             FrameType = iota // protocol frame, direct to peers only
-	TypeTreeAnnouncement                       // protocol frame, bypasses queues
-	TypeTreeRouted                             // traffic frame, forwarded using tree routing
-	TypeVirtualSnakeBootstrap                  // protocol frame, forwarded using SNEK
-	TypeVirtualSnakeRouted                     // traffic frame, forwarded using SNEK
-	TypeWakeupBroadcast                        // protocol frame, special broadcast forwarding
-=======
 	TypeKeepalive        FrameType = iota // protocol frame, direct to peers only
 	TypeTreeAnnouncement                  // protocol frame, bypasses queues
 	TypeBootstrap                         // protocol frame, forwarded using SNEK
 	TypeTraffic                           // traffic frame, forwarded using tree or SNEK
->>>>>>> 2ce51dd4
+	TypeWakeupBroadcast                        // protocol frame, special broadcast forwarding
 )
 
 func (t FrameType) IsTraffic() bool {
@@ -127,18 +119,6 @@
 			offset += copy(buffer[offset:], f.Payload[:payloadLen])
 		}
 
-	case TypeKeepalive:
-
-	case TypeTreeAnnouncement:
-		payloadLen := len(f.Payload)
-		binary.BigEndian.PutUint16(buffer[offset+0:offset+2], uint16(payloadLen))
-		offset += 2
-		if f.Payload != nil {
-			f.Payload = f.Payload[:payloadLen]
-			offset += copy(buffer[offset:], f.Payload[:payloadLen])
-		}
-
-<<<<<<< HEAD
 	case TypeWakeupBroadcast: // source = key
 		payloadLen := len(f.Payload)
 		binary.BigEndian.PutUint16(buffer[offset+0:offset+2], uint16(payloadLen))
@@ -151,10 +131,16 @@
 
 	case TypeKeepalive:
 
-	default: // destination = coords, source = coords
-=======
+	case TypeTreeAnnouncement:
+		payloadLen := len(f.Payload)
+		binary.BigEndian.PutUint16(buffer[offset+0:offset+2], uint16(payloadLen))
+		offset += 2
+		if f.Payload != nil {
+			f.Payload = f.Payload[:payloadLen]
+			offset += copy(buffer[offset:], f.Payload[:payloadLen])
+		}
+
 	case TypeTraffic:
->>>>>>> 2ce51dd4
 		payloadLen := len(f.Payload)
 		binary.BigEndian.PutUint16(buffer[offset+0:offset+2], uint16(payloadLen))
 		dn, err := f.Destination.MarshalBinary(buffer[offset+2:])
@@ -226,6 +212,17 @@
 		offset += copy(f.Payload[:payloadLen], data[offset:])
 		return offset, nil
 
+	case TypeWakeupBroadcast: // source = key
+		payloadLen := int(binary.BigEndian.Uint16(data[offset+0 : offset+2]))
+		if payloadLen > cap(f.Payload) {
+			return 0, fmt.Errorf("payload length exceeds frame capacity")
+		}
+		offset += 2
+		offset += copy(f.SourceKey[:], data[offset:])
+		f.Payload = f.Payload[:payloadLen]
+		offset += copy(f.Payload[:payloadLen], data[offset:])
+		return offset, nil
+
 	case TypeKeepalive:
 		return offset, nil
 
@@ -236,27 +233,8 @@
 		}
 		offset += 2
 		f.Payload = f.Payload[:payloadLen]
-<<<<<<< HEAD
-		offset += copy(f.Payload[:payloadLen], data[offset:])
-		return offset, nil
-
-	case TypeWakeupBroadcast: // source = key
-		payloadLen := int(binary.BigEndian.Uint16(data[offset+0 : offset+2]))
-		if payloadLen > cap(f.Payload) {
-			return 0, fmt.Errorf("payload length exceeds frame capacity")
-		}
-		offset += 2
-		offset += copy(f.SourceKey[:], data[offset:])
-		f.Payload = f.Payload[:payloadLen]
-		offset += copy(f.Payload[:payloadLen], data[offset:])
-		return offset, nil
-
-	case TypeKeepalive:
-		return offset, nil
-=======
 		offset += copy(f.Payload, data[offset:])
 		return offset + payloadLen, nil
->>>>>>> 2ce51dd4
 
 	case TypeTraffic:
 		payloadLen := int(binary.BigEndian.Uint16(data[offset+0 : offset+2]))
@@ -310,6 +288,8 @@
 		return "OverlayTraffic"
 	case TypeKeepalive:
 		return "Keepalive"
+	case TypeWakeupBroadcast:
+		return "WakeupBroadcast"
 	default:
 		return "Unknown"
 	}
