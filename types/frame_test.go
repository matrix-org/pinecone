--- conflicted
+++ resolved
@@ -36,18 +36,11 @@
 	copy(input.Watermark.PublicKey[:], src)
 	expected := []byte{
 		0x70, 0x69, 0x6e, 0x65, // magic bytes
-<<<<<<< HEAD
-		0,                    // version 0
-		byte(TypeTreeRouted), // type greedy
-		0,                    // extra
-		0,                    // hop limit
-		0, 33,                // frame length
-=======
 		0,                 // version 0
 		byte(TypeTraffic), // type greedy
-		0, 0,              // extra
+		0,                 // extra
+		0,                 // hop limit
 		0, 97, // frame length
->>>>>>> 2ce51dd4
 		0, 7, // payload len
 		0, 6, 1, 2, 3, 4, 167, 8, // destination (2+6 bytes but 5 ports!)
 		0, 4, 4, 3, 2, 1, // source (2+4 bytes)
@@ -123,12 +116,11 @@
 	copy(input.Watermark.PublicKey[:], src)
 	expected := []byte{
 		0x70, 0x69, 0x6e, 0x65, // magic bytes
-<<<<<<< HEAD
 		0,                               // version 0
 		byte(TypeVirtualSnakeBootstrap), // type greedy
 		0,                               // extra
 		0,                               // hop limit
-		0, 82,                           // frame length
+		0, 82, // frame length
 		0, 5, // payload length
 	}
 	expected = append(expected, pk...)
@@ -137,15 +129,6 @@
 	n, err := input.Watermark.Sequence.MarshalBinary(seq[:])
 	if err != nil {
 		t.Fatal(err)
-=======
-		0,                 // version 0
-		byte(TypeTraffic), // type greedy
-		0, 0,              // extra
-		0, 124, // frame length
-		0, 7, // payload len
-		0, 0, // destination (2+0 bytes)
-		0, 4, 4, 3, 2, 1, // source (2+4 bytes)
->>>>>>> 2ce51dd4
 	}
 	expected = append(expected, dst...) // destination
 	expected = append(expected, src...) // source
@@ -225,25 +208,15 @@
 	input.Watermark.Sequence = 100
 	expected := []byte{
 		0x70, 0x69, 0x6e, 0x65, // magic bytes
-<<<<<<< HEAD
 		0,                            // version 0
 		byte(TypeVirtualSnakeRouted), // type greedy
 		0,                            // extra
 		0,                            // hop limit
-		0, 115,                       // frame length
+		0, 115, // frame length
 		0, 6, // payload length
 	}
 	expected = append(expected, pk2...)
 	expected = append(expected, pk1...)
-=======
-		0,                   // version 0
-		byte(TypeBootstrap), // type greedy
-		0, 0,                // extra
-		0, 82, // frame length
-		0, 5, // payload length
-	}
-	expected = append(expected, pk...)
->>>>>>> 2ce51dd4
 	expected = append(expected, wpk...)
 	var seq [4]byte
 	n, err := input.Watermark.Sequence.MarshalBinary(seq[:])
