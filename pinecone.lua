-- Copyright 2022 The Matrix.org Foundation C.I.C.
--
-- Licensed under the Apache License, Version 2.0 (the "License");
-- you may not use this file except in compliance with the License.
-- You may obtain a copy of the License at
--
--     http://www.apache.org/licenses/LICENSE-2.0
--
-- Unless required by applicable law or agreed to in writing, software
-- distributed under the License is distributed on an "AS IS" BASIS,
-- WITHOUT WARRANTIES OR CONDITIONS OF ANY KIND, either express or implied.
-- See the License for the specific language governing permissions and
-- limitations under the License.
pinecone_protocol = Proto("pine", "Pinecone Protocol")

local frame_versions = {[0] = "Version 0"}

local frame_types = {
    [0] = "Keepalive",
    [1] = "Tree Announcement",
<<<<<<< HEAD
    [2] = "Tree Routed",
    [3] = "Bootstrap",
    [4] = "SNEK Routed",
    [5] = "Broadcast"
=======
    [2] = "Bootstrap",
    [3] = "Traffic"
>>>>>>> 3adc8547
}

header_size = 10
f_version_idx = 4
f_type_idx = 5
f_extra_idx = 6
f_hop_limit_idx = 7
f_len_idx = 8
f_payload_idx = header_size

magic_bytes = ProtoField.string("pinecone.magic", "Magic Bytes")
frame_version = ProtoField.uint8("pinecone.version", "Version", base.DEC,
                                 frame_versions)
frame_type = ProtoField.uint8("pinecone.type", "Type", base.DEC, frame_types)
extra_bytes = ProtoField.bytes("pinecone.extra", "Extra Bytes")
hop_limit = ProtoField.bytes("pinecone.hoplimit", "Hop Limit")
frame_len = ProtoField.uint16("pinecone.len", "Frame Length")

destination_len = ProtoField.uint16("pinecone.dstlen", "Destination Length")
source_len = ProtoField.uint16("pinecone.srclen", "Source Length")
payload_len = ProtoField.uint16("pinecone.payloadlen", "Payload Length")

destination = ProtoField.string("pinecone.dst", "Destination Coords")
destination_key = ProtoField.bytes("pinecone.dstkey", "Destination Key")
destination_sig = ProtoField.bytes("pinecone.dstsig", "Destination Signature")

source = ProtoField.string("pinecone.src", "Source Coords")
source_key = ProtoField.bytes("pinecone.srckey", "Source Key")
source_sig = ProtoField.bytes("pinecone.srcsig", "Source Signature")

<<<<<<< HEAD
=======
hop_count = ProtoField.uint16("pinecone.hops", "Hop Count")
ping_type = ProtoField.uint8("pinecone.ping", "Ping Type")
>>>>>>> 3adc8547
payload = ProtoField.bytes("pinecone.payload", "Payload", base.SPACE)

rootkey = ProtoField.bytes("pinecone.rootkey", "Root public key")
rootseq = ProtoField.uint32("pinecone.rootseq", "Root sequence number")
roottgt = ProtoField.bytes("pinecone.roottgt", "Provides coordinates")
sigport = ProtoField.uint8("pinecone.sigport", "Port")
sigkey = ProtoField.bytes("pinecone.sigkey", "Public key")
sigsig = ProtoField.bytes("pinecone.sigsig", "Signature")

bootstrap_seq = ProtoField.uint32("pinecone.bootstrapseq",
                                  "Bootstrap sequence number")
broadcast_seq = ProtoField.uint32("pinecone.broadcastseq",
                                  "Broadcast sequence number")

watermark_key = ProtoField.bytes("pinecone.wmarkkey", "Watermark public key")
watermark_seq = ProtoField.uint32("pinecone.wmarkseq",
                                  "Watermark sequence number")

pinecone_protocol.fields = {
    magic_bytes, frame_version, frame_type, extra_bytes, hop_limit, frame_len,
    destination_len, source_len, payload_len, destination, source,
    destination_key, source_key, destination_sig, source_sig, payload, rootkey,
<<<<<<< HEAD
    rootseq, sigkey, sigport, sigsig, roottgt, bootstrap_seq, broadcast_seq,
    watermark_key, watermark_seq
=======
    rootseq, sigkey, sigport, sigsig, roottgt, bootstrap_seq, watermark_key,
    watermark_seq, hop_count, ping_type
>>>>>>> 3adc8547
}

function short_pk(key)
    local h = Struct.tohex(key)
    return string.sub(h, 0, 4) .. "…" .. string.sub(h, 61, 64)
end

function full_pk(key) return Struct.tohex(key) end

function varu64(bytes)
    local n = 0
    local l = 0
    while l < 10 do
        local b = bytes:get_index(l)
        n = bit32.lshift(n, 7)
        n = bit32.bor(n, bit32.band(b, 0x7f))
        l = l + 1
        if bit32.band(b, 0x80) == 0 then break end
    end
    return n, l
end

function coords(bytes)
    local b = bytes:bytes()
    local c = {}
    local o = 0
    while o < b:len() do
        n, l = varu64(b:subset(o, b:len() - o))
        c[#c + 1] = n
        o = o + l
    end
    return "[" .. table.concat(c, " ") .. "]"
end

local function do_pinecone_length(buffer, pinfo, tree) return
    buffer(8, 2):uint() end

local function do_pinecone_dissect(buffer, pinfo, tree)
    local subtree = tree:add(pinecone_protocol, buffer(), "Pinecone Protocol")
    subtree:add_le(frame_version, buffer(f_version_idx, 1))
    subtree:add_le(frame_type, buffer(f_type_idx, 1))
    subtree:add_le(extra_bytes, buffer(f_extra_idx, 1))
    subtree:add_le(hop_limit, buffer(f_hop_limit_idx, 1))
    subtree:add_le(frame_len, buffer(f_len_idx, 2), buffer(f_len_idx, 2):uint())

    local ftype = buffer(5, 1):uint()
    if ftype == 0 then
        -- Keepalive
        pinfo.cols.info:set(frame_types[0])

    elseif ftype == 1 then
        -- Tree Announcement
        local plen = buffer(f_payload_idx, 2):uint()
        subtree:add(payload_len, buffer(f_payload_idx, 2), plen)

        local payload = buffer(f_payload_idx + 2, plen)

        local dhsubtree = subtree:add(subtree, payload, "Root Announcement")
        dhsubtree:add(rootkey, payload(0, 32))
        local seq, offset = varu64(payload(32):bytes())
        dhsubtree:add(rootseq, payload(0, offset), seq)
        pinfo.cols.info:append(" Seq=" .. seq)
        local tgt = dhsubtree:add(roottgt, payload, "None")
        offset = offset + 32
        local ports = {}
        while offset < payload:len() do
            local seq, o = varu64(payload(offset):bytes())
            local sigsubtree = dhsubtree:add(subtree, payload(offset, o),
                                             "Ancestor Signature")
            sigsubtree:add(sigport, payload(offset, o), seq)
            sigsubtree:add(sigkey, payload(offset + o, 32))
            sigsubtree:add(sigsig, payload(offset + o + 32, 64))
            offset = offset + 32 + 64 + o
            sigsubtree:set_text("Ancestor Signature Coords=[" ..
                                    table.concat(ports, " ") .. "]")
            ports[#ports + 1] = seq
            tgt:set_text("Provides coordinates: [" ..
                             table.concat(ports, " ") .. "]")
        end
        dhsubtree:set_text("Root Announcement (" .. #ports .. " signatures)")

        -- Info column
        pinfo.cols.info:set(frame_types[1])
        pinfo.cols.info:append(" Root=[" ..
                                   short_pk(payload(0, 32):bytes():raw()) ..
                                   "]")
        pinfo.cols.info:append(" Coords=[" .. table.concat(ports, " ") ..
                                   "]")

    elseif ftype == 2 then
        -- Bootstrap
        local plen = buffer(f_payload_idx, 2):uint()
        local dstkey = buffer(f_payload_idx + 2, 32)

        local wmarkkey = buffer(f_payload_idx + 2 + 32, 32)
        subtree:add(watermark_key, buffer(f_payload_idx + 2 + 32, 32))
        local wmarkseq, offset = varu64(buffer(f_payload_idx + 2 + 64):bytes())
        subtree:add(watermark_seq, buffer(f_payload_idx + 2 + 64, offset),
                    wmarkseq)

        local pload = buffer(f_payload_idx + 2 + 32 + 32 + offset, plen)
        subtree:add(payload_len, buffer(f_payload_idx, 2), plen)
        subtree:add(destination_key, dstkey)

        local psubtree = subtree:add(subtree, pload, "Payload")
        psubtree:set_text("Payload")
        local seq, offset = varu64(pload(0):bytes())
        psubtree:add(bootstrap_seq, pload(0, offset), seq)
        psubtree:add(rootkey, pload(offset, 32))
        local root_seq, root_offset = varu64(pload(offset + 32):bytes())
        psubtree:add(rootseq, pload(offset + 32, root_offset), root_seq)
        psubtree:add(sigsig, pload(offset + 32 + root_offset, 64))

        -- Info column
        pinfo.cols.info:set(frame_types[2])
        pinfo.cols.info:append(" " .. short_pk(dstkey:bytes():raw()) .. " → ")
<<<<<<< HEAD
    elseif ftype == 4 then
        -- SNEK Routed
        local plen = buffer(f_payload_idx, 2):uint()
        subtree:add(payload_len, buffer(f_payload_idx, 2), plen)
        local dstkey = buffer(f_payload_idx + 2, 32)
        subtree:add(destination_key, buffer(f_payload_idx + 2, 32))
        local srckey = buffer(f_payload_idx + 2 + 32, 32)
        subtree:add(source_key, buffer(f_payload_idx + 2 + 32, 32))

        local wmarkkey = buffer(f_payload_idx + 2 + 32 + 32, 32)
        subtree:add(watermark_key, buffer(f_payload_idx + 2 + 32 + 32, 32))
        local wmarkseq, offset = varu64(
                                     buffer(f_payload_idx + 2 + 64 + 32):bytes())
        subtree:add(watermark_seq, buffer(f_payload_idx + 2 + 64 + 32, offset),
                    wmarkseq)

        local pload = buffer(f_payload_idx + 2 + 64 + 32 + offset, plen)
        local psubtree = subtree:add(subtree, pload, "Payload")
        psubtree:set_text("Payload")

        if plen > 0 and ftype == 4 then
            -- SNEK Routed
            quic_dissector = Dissector.get("quic")
            quic_dissector:call(pload:tvb(), pinfo, tree)
            if pinfo.cols.protocol ~= pinecone_protocol.name then
                pinfo.cols.protocol:prepend(pinecone_protocol.name .. "-")
            end
            pinfo.cols.info:set(frame_types[8])
        end

        -- Info column
        pinfo.cols.info:append(" [" .. short_pk(srckey:string()) .. "] → [" ..
                                   short_pk(dstkey:string()) .. "]")
    elseif ftype == 5 then
        -- Broadcast
        local plen = buffer(f_payload_idx, 2):uint()
        local srckey = buffer(f_payload_idx + 2, 32)

        local pload = buffer(f_payload_idx + 2 + 32, plen)
        subtree:add(payload_len, buffer(f_payload_idx, 2), plen)
        subtree:add(source_key, srckey)

        local psubtree = subtree:add(subtree, pload, "Payload")
        psubtree:set_text("Payload")
        local seq, offset = varu64(pload(0):bytes())
        psubtree:add(broadcast_seq, pload(0, offset), seq)
        psubtree:add(rootkey, pload(offset, 32))
        local root_seq, root_offset = varu64(pload(offset + 32):bytes())
        psubtree:add(rootseq, pload(offset + 32, root_offset), root_seq)
        psubtree:add(sigsig, pload(offset + 32 + root_offset, 64))

        -- Info column
        pinfo.cols.info:set(frame_types[5])
        pinfo.cols.info:append(" " .. short_pk(srckey:bytes():raw()) .. " → ")
    else
        -- Tree Announcement
        -- Tree Routed
=======

    else
        -- Traffic
>>>>>>> 3adc8547
        local plen = buffer(f_payload_idx, 2):uint()
        subtree:add(payload_len, buffer(f_payload_idx, 2), plen)

        local dlen = buffer(f_payload_idx + 2, 2):uint()
        local slen = buffer(f_payload_idx + 4 + dlen, 2):uint()
        local dstcoords = coords(buffer(f_payload_idx + 2 + 2, dlen))
        local srccoords = coords(buffer(f_payload_idx + 4 + dlen + 2, slen))
        subtree:add(destination_len, buffer(f_payload_idx + 2, 2), dlen)
        subtree:add(destination, buffer(f_payload_idx + 4, dlen), dstcoords)
        subtree:add(source_len, buffer(f_payload_idx + 4 + dlen, 2), slen)
        subtree:add(source, buffer(f_payload_idx + 4 + dlen + 2, slen),
                    srccoords)
        local coordlen = 2 + 2 + dlen + slen

        local dstkey = buffer(f_payload_idx + 2 + coordlen, 32)
        subtree:add(destination_key, buffer(f_payload_idx + 2 + coordlen, 32))
        local srckey = buffer(f_payload_idx + 2  + coordlen + 32, 32)
        subtree:add(source_key, buffer(f_payload_idx + 2 + coordlen + 32, 32))

        local pload_offset = f_payload_idx + 2 + coordlen + 64
        if dlen == 0 then
            local wmarkkey = buffer(f_payload_idx + 2 + coordlen + 32 + 32, 32)
            subtree:add(watermark_key, buffer(f_payload_idx + 2 + coordlen + 32 + 32, 32))
            local wmarkseq, offset = varu64(
                                         buffer(f_payload_idx + 2 + coordlen + 64 + 32):bytes())
            subtree:add(watermark_seq, buffer(f_payload_idx + 2 + coordlen + 64 + 32, offset),
                        wmarkseq)
            pload_offset = pload_offset + 32 + offset
        end

<<<<<<< HEAD
        local payload = buffer(f_payload_idx + 6 + dlen + slen, plen)

        if ftype == 1 then
            -- Tree Announcement
            local dhsubtree = subtree:add(subtree, payload, "Root Announcement")
            dhsubtree:add(rootkey, payload(0, 32))
            local seq, offset = varu64(payload(32):bytes())
            dhsubtree:add(rootseq, payload(0, offset), seq)
            pinfo.cols.info:append(" Seq=" .. seq)
            local tgt = dhsubtree:add(roottgt, payload, "None")
            offset = offset + 32
            local ports = {}
            while offset < payload:len() do
                local seq, o = varu64(payload(offset):bytes())
                local sigsubtree = dhsubtree:add(subtree, payload(offset, o),
                                                 "Ancestor Signature")
                sigsubtree:add(sigport, payload(offset, o), seq)
                sigsubtree:add(sigkey, payload(offset + o, 32))
                sigsubtree:add(sigsig, payload(offset + o + 32, 64))
                offset = offset + 32 + 64 + o
                sigsubtree:set_text("Ancestor Signature Coords=[" ..
                                        table.concat(ports, " ") .. "]")
                ports[#ports + 1] = seq
                tgt:set_text("Provides coordinates: [" ..
                                 table.concat(ports, " ") .. "]")
            end
            dhsubtree:set_text("Root Announcement (" .. #ports .. " signatures)")

            -- Info column
            pinfo.cols.info:set(frame_types[1])
            pinfo.cols.info:append(" Root=[" ..
                                       short_pk(payload(0, 32):bytes():raw()) ..
                                       "]")
            pinfo.cols.info:append(" Coords=[" .. table.concat(ports, " ") ..
                                       "]")
        elseif (ftype == 2) then
            if plen > 0 and ftype == 2 then
                -- Tree Routed
=======
        local pload = buffer(pload_offset, plen)
        local psubtree = subtree:add(subtree, pload, "Payload")
        psubtree:set_text("Payload")

        if plen > 8 then
            if pload(0, 8):string() == "pineping" then
                pinfo.cols.info:set(frame_types[3])
                local pingtype = pload(8, 1):uint()
                psubtree:add(ping_type, pload(8, 1))
                local hops = pload(8 + 1, 2):uint()
                psubtree:add(hop_count, pload(8 + 1, 2))

                local dstkey = pload(8 + 3, 32)
                psubtree:add(destination_key, pload(8 + 3, 32))
                local srckey = pload(8  + 3 + 32, 32)
                psubtree:add(source_key, pload(8 + 3 + 32, 32))

                if pingtype == 0 then
                    pinfo.cols.info:append(" PING")
                else
                    pinfo.cols.info:append(" PONG")
                end
            else
>>>>>>> 3adc8547
                quic_dissector = Dissector.get("quic")
                quic_dissector:call(pload:tvb(), pinfo, tree)
                if pinfo.cols.protocol ~= pinecone_protocol.name then
                    pinfo.cols.protocol:prepend(pinecone_protocol.name .. "-")
                end
                pinfo.cols.info:set(frame_types[3])
            end
        end

        -- Info column
        pinfo.cols.info:append(" [" .. short_pk(srckey:string()) .. "] → [" ..
                                   short_pk(dstkey:string()) .. "]")
    end
end

function pinecone_protocol.dissector(buffer, pinfo, tree)
    length = buffer:len()
    if length < header_size then return end
    if buffer(0, 4):string() ~= "pine" then return end
    pinfo.cols.protocol:set(pinecone_protocol.name)

    dissect_tcp_pdus(buffer, tree, header_size, do_pinecone_length,
                     do_pinecone_dissect)
    return 1
end

pinecone_protocol:register_heuristic("tcp", pinecone_protocol.dissector)<|MERGE_RESOLUTION|>--- conflicted
+++ resolved
@@ -18,15 +18,9 @@
 local frame_types = {
     [0] = "Keepalive",
     [1] = "Tree Announcement",
-<<<<<<< HEAD
-    [2] = "Tree Routed",
-    [3] = "Bootstrap",
-    [4] = "SNEK Routed",
-    [5] = "Broadcast"
-=======
     [2] = "Bootstrap",
-    [3] = "Traffic"
->>>>>>> 3adc8547
+    [3] = "Traffic",
+    [4] = "Broadcast"
 }
 
 header_size = 10
@@ -57,11 +51,8 @@
 source_key = ProtoField.bytes("pinecone.srckey", "Source Key")
 source_sig = ProtoField.bytes("pinecone.srcsig", "Source Signature")
 
-<<<<<<< HEAD
-=======
 hop_count = ProtoField.uint16("pinecone.hops", "Hop Count")
 ping_type = ProtoField.uint8("pinecone.ping", "Ping Type")
->>>>>>> 3adc8547
 payload = ProtoField.bytes("pinecone.payload", "Payload", base.SPACE)
 
 rootkey = ProtoField.bytes("pinecone.rootkey", "Root public key")
@@ -84,13 +75,8 @@
     magic_bytes, frame_version, frame_type, extra_bytes, hop_limit, frame_len,
     destination_len, source_len, payload_len, destination, source,
     destination_key, source_key, destination_sig, source_sig, payload, rootkey,
-<<<<<<< HEAD
-    rootseq, sigkey, sigport, sigsig, roottgt, bootstrap_seq, broadcast_seq,
-    watermark_key, watermark_seq
-=======
     rootseq, sigkey, sigport, sigsig, roottgt, bootstrap_seq, watermark_key,
-    watermark_seq, hop_count, ping_type
->>>>>>> 3adc8547
+    watermark_seq, broadcast_seq, hop_count, ping_type
 }
 
 function short_pk(key)
@@ -207,41 +193,8 @@
         -- Info column
         pinfo.cols.info:set(frame_types[2])
         pinfo.cols.info:append(" " .. short_pk(dstkey:bytes():raw()) .. " → ")
-<<<<<<< HEAD
-    elseif ftype == 4 then
-        -- SNEK Routed
-        local plen = buffer(f_payload_idx, 2):uint()
-        subtree:add(payload_len, buffer(f_payload_idx, 2), plen)
-        local dstkey = buffer(f_payload_idx + 2, 32)
-        subtree:add(destination_key, buffer(f_payload_idx + 2, 32))
-        local srckey = buffer(f_payload_idx + 2 + 32, 32)
-        subtree:add(source_key, buffer(f_payload_idx + 2 + 32, 32))
-
-        local wmarkkey = buffer(f_payload_idx + 2 + 32 + 32, 32)
-        subtree:add(watermark_key, buffer(f_payload_idx + 2 + 32 + 32, 32))
-        local wmarkseq, offset = varu64(
-                                     buffer(f_payload_idx + 2 + 64 + 32):bytes())
-        subtree:add(watermark_seq, buffer(f_payload_idx + 2 + 64 + 32, offset),
-                    wmarkseq)
-
-        local pload = buffer(f_payload_idx + 2 + 64 + 32 + offset, plen)
-        local psubtree = subtree:add(subtree, pload, "Payload")
-        psubtree:set_text("Payload")
-
-        if plen > 0 and ftype == 4 then
-            -- SNEK Routed
-            quic_dissector = Dissector.get("quic")
-            quic_dissector:call(pload:tvb(), pinfo, tree)
-            if pinfo.cols.protocol ~= pinecone_protocol.name then
-                pinfo.cols.protocol:prepend(pinecone_protocol.name .. "-")
-            end
-            pinfo.cols.info:set(frame_types[8])
-        end
-
-        -- Info column
-        pinfo.cols.info:append(" [" .. short_pk(srckey:string()) .. "] → [" ..
-                                   short_pk(dstkey:string()) .. "]")
-    elseif ftype == 5 then
+
+elseif ftype == 4 then
         -- Broadcast
         local plen = buffer(f_payload_idx, 2):uint()
         local srckey = buffer(f_payload_idx + 2, 32)
@@ -262,14 +215,9 @@
         -- Info column
         pinfo.cols.info:set(frame_types[5])
         pinfo.cols.info:append(" " .. short_pk(srckey:bytes():raw()) .. " → ")
-    else
-        -- Tree Announcement
-        -- Tree Routed
-=======
 
     else
         -- Traffic
->>>>>>> 3adc8547
         local plen = buffer(f_payload_idx, 2):uint()
         subtree:add(payload_len, buffer(f_payload_idx, 2), plen)
 
@@ -300,46 +248,6 @@
             pload_offset = pload_offset + 32 + offset
         end
 
-<<<<<<< HEAD
-        local payload = buffer(f_payload_idx + 6 + dlen + slen, plen)
-
-        if ftype == 1 then
-            -- Tree Announcement
-            local dhsubtree = subtree:add(subtree, payload, "Root Announcement")
-            dhsubtree:add(rootkey, payload(0, 32))
-            local seq, offset = varu64(payload(32):bytes())
-            dhsubtree:add(rootseq, payload(0, offset), seq)
-            pinfo.cols.info:append(" Seq=" .. seq)
-            local tgt = dhsubtree:add(roottgt, payload, "None")
-            offset = offset + 32
-            local ports = {}
-            while offset < payload:len() do
-                local seq, o = varu64(payload(offset):bytes())
-                local sigsubtree = dhsubtree:add(subtree, payload(offset, o),
-                                                 "Ancestor Signature")
-                sigsubtree:add(sigport, payload(offset, o), seq)
-                sigsubtree:add(sigkey, payload(offset + o, 32))
-                sigsubtree:add(sigsig, payload(offset + o + 32, 64))
-                offset = offset + 32 + 64 + o
-                sigsubtree:set_text("Ancestor Signature Coords=[" ..
-                                        table.concat(ports, " ") .. "]")
-                ports[#ports + 1] = seq
-                tgt:set_text("Provides coordinates: [" ..
-                                 table.concat(ports, " ") .. "]")
-            end
-            dhsubtree:set_text("Root Announcement (" .. #ports .. " signatures)")
-
-            -- Info column
-            pinfo.cols.info:set(frame_types[1])
-            pinfo.cols.info:append(" Root=[" ..
-                                       short_pk(payload(0, 32):bytes():raw()) ..
-                                       "]")
-            pinfo.cols.info:append(" Coords=[" .. table.concat(ports, " ") ..
-                                       "]")
-        elseif (ftype == 2) then
-            if plen > 0 and ftype == 2 then
-                -- Tree Routed
-=======
         local pload = buffer(pload_offset, plen)
         local psubtree = subtree:add(subtree, pload, "Payload")
         psubtree:set_text("Payload")
@@ -363,7 +271,6 @@
                     pinfo.cols.info:append(" PONG")
                 end
             else
->>>>>>> 3adc8547
                 quic_dissector = Dissector.get("quic")
                 quic_dissector:call(pload:tvb(), pinfo, tree)
                 if pinfo.cols.protocol ~= pinecone_protocol.name then
