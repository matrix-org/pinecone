--- conflicted
+++ resolved
@@ -145,19 +145,14 @@
 
 	// Bootstrap messages are routed using SNEK routing with special rules for
 	// bootstrap packets.
-<<<<<<< HEAD
-	if p, w := s._nextHopsSNEK(s.r.local, send); p != nil && p.proto != nil {
+	if p, w := s._nextHopsSNEK(send.DestinationKey, types.TypeVirtualSnakeBootstrap, send.Watermark); p != nil && p.proto != nil {
 		send.Watermark = w
-=======
-	if p := s._nextHopsSNEK(send.DestinationKey, types.TypeVirtualSnakeBootstrap); p != nil && p.proto != nil {
->>>>>>> 9afe5eda
 		p.proto.push(send)
 	}
 	s._lastbootstrap = time.Now()
 }
 
 type virtualSnakeNextHopParams struct {
-	from              *peer
 	isBootstrap       bool
 	destinationKey    types.PublicKey
 	publicKey         types.PublicKey
@@ -169,25 +164,13 @@
 	snakeRoutes       virtualSnakeTable
 }
 
-<<<<<<< HEAD
 // _nextHopsSNEK locates the best next-hop for a given SNEK-routed frame.
-func (s *state) _nextHopsSNEK(from *peer, rx *types.Frame) (*peer, types.VirtualSnakeWatermark) {
-	return getNextHopSNEK(virtualSnakeNextHopParams{
-		from,
-		rx.Type == types.TypeVirtualSnakeBootstrap,
-		rx.DestinationKey,
-=======
-// _nextHopsSNEK locates the best next-hop for a given SNEK-routed frame. The
-// bootstrap flag determines whether the frame should be routed using bootstrap
-// specific rules — this should only be used for VirtualSnakeBootstrap frames.
-func (s *state) _nextHopsSNEK(dest types.PublicKey, frameType types.FrameType) *peer {
+func (s *state) _nextHopsSNEK(dest types.PublicKey, frameType types.FrameType, watermark types.VirtualSnakeWatermark) (*peer, types.VirtualSnakeWatermark) {
 	return getNextHopSNEK(virtualSnakeNextHopParams{
 		frameType == types.TypeVirtualSnakeBootstrap,
-		frameType == types.TypeVirtualSnakeRouted || frameType == types.TypeTreeRouted,
 		dest,
->>>>>>> 9afe5eda
 		s.r.public,
-		rx.Watermark,
+		watermark,
 		s._parent,
 		s.r.local,
 		s._rootAnnouncement(),
@@ -356,175 +339,7 @@
 	// tree routing anyway. If they don't match, silently drop the bootstrap.
 	root := s._rootAnnouncement()
 	if !root.Root.EqualTo(&bootstrap.Root) {
-<<<<<<< HEAD
 		return false
-=======
-		return nil
-	}
-	// In response to a bootstrap, we'll send back a bootstrap ACK packet to
-	// the sender. We'll include our own root details in the ACK.
-	bootstrapACK := types.VirtualSnakeBootstrapACK{
-		PathID:    bootstrap.PathID,
-		Root:      root.Root,
-		SourceSig: bootstrap.SourceSig,
-	}
-	if s.r.secure {
-		// Since we're the "destination" of the bootstrap, we'll add a new
-		// "destination signature", in which we sign the source signature,
-		// the path key and the path ID. This allows anyone else to verify
-		// that we accepted this specific bootstrap.
-		copy(
-			bootstrapACK.DestinationSig[:],
-			ed25519.Sign(
-				s.r.private[:],
-				append(bootstrap.SourceSig[:], append(rx.DestinationKey[:], bootstrap.PathID[:]...)...),
-			),
-		)
-	}
-	b := frameBufferPool.Get().(*[types.MaxFrameSize]byte)
-	defer frameBufferPool.Put(b)
-	n, err := bootstrapACK.MarshalBinary(b[:])
-	if err != nil {
-		return fmt.Errorf("bootstrapACK.MarshalBinary: %w", err)
-	}
-	// Bootstrap ACKs are routed using tree routing, so we need to take the
-	// coordinates from the source field of the received packet and set the
-	// destination of the ACK packet to that.
-	send := getFrame()
-	send.Type = types.TypeVirtualSnakeBootstrapACK
-	send.Destination = rx.Source
-	send.DestinationKey = rx.DestinationKey
-	send.Source = s._coords()
-	send.SourceKey = s.r.public
-	send.Payload = append(send.Payload[:0], b[:n]...)
-	if p := s._nextHopsTree(s.r.local, send.Destination); p != nil && p.proto != nil {
-		p.proto.push(send)
-	}
-	return nil
-}
-
-// _handleBootstrapACK is called in response to receiving a bootstrap ACK
-// packet. This function will work out whether the remote node is a suitable
-// candidate to set up an outbound path to, and if so, will send path setup
-// packets to the network.
-func (s *state) _handleBootstrapACK(from *peer, rx *types.Frame) error {
-	// Unmarshal the bootstrap ACK.
-	var bootstrapACK types.VirtualSnakeBootstrapACK
-	_, err := bootstrapACK.UnmarshalBinary(rx.Payload)
-	if err != nil {
-		return fmt.Errorf("bootstrapACK.UnmarshalBinary: %w", err)
-	}
-	if s.r.secure {
-		// Verify that the source signature hasn't been changed by the remote
-		// side. If it has then it won't validate using our own public key.
-		if !ed25519.Verify(
-			s.r.public[:],
-			append(s.r.public[:], bootstrapACK.PathID[:]...),
-			bootstrapACK.SourceSig[:],
-		) {
-			return nil
-		}
-		// Verify that the destination signature is OK, which allows us to confirm
-		// that the remote node accepted our bootstrap and that the remote node is
-		// who they claim to be.
-		if !ed25519.Verify(
-			rx.SourceKey[:],
-			append(bootstrapACK.SourceSig[:], append(rx.DestinationKey[:], bootstrapACK.PathID[:]...)...),
-			bootstrapACK.DestinationSig[:],
-		) {
-			return nil
-		}
-	}
-	root := s._rootAnnouncement()
-	update := false
-	asc := s._ascending
-	switch {
-	case rx.SourceKey == s.r.public:
-		// We received a bootstrap ACK from ourselves. This shouldn't happen,
-		// so either another node has forwarded it to us incorrectly, or
-		// a routing loop has occurred somewhere. Don't act on the bootstrap
-		// in that case.
-	case !bootstrapACK.Root.EqualTo(&root.Root):
-		// The root key in the bootstrap ACK doesn't match our own key, or the
-		// sequence doesn't match, so it is quite possible that routing setup packets
-		// using tree routing would fail.
-	case asc != nil && asc.valid():
-		// We already have an ascending entry and it hasn't expired yet.
-		switch {
-		case asc.Origin == rx.SourceKey && bootstrapACK.PathID != asc.PathID:
-			// We've received another bootstrap ACK from our direct ascending node.
-			// Just refresh the record and then send a new path setup message to
-			// that node.
-			update = true
-		case util.DHTOrdered(s.r.public, rx.SourceKey, asc.Origin):
-			// We know about an ascending node already but it turns out that this
-			// new node that we've received a bootstrap from is actually closer to
-			// us than the previous node. We'll update our record to use the new
-			// node instead and then send a new path setup message to it.
-			update = true
-		}
-	case asc == nil || !asc.valid():
-		// We don't have an ascending entry, or we did but it expired.
-		if util.LessThan(s.r.public, rx.SourceKey) {
-			// We don't know about an ascending node and at the moment we don't know
-			// any better candidates, so we'll accept a bootstrap ACK from a node with a
-			// key higher than ours (so that it matches descending order).
-			update = true
-		}
-	default:
-		// The bootstrap ACK conditions weren't met. This might just be because
-		// there's a node out there that hasn't converged to a closer node
-		// yet, so we'll just ignore the acknowledgement.
-	}
-	// If we haven't decided we like the update then we won't do anything at this
-	// point so give up.
-	if !update {
-		return nil
-	}
-	// Include our own root information in the update.
-	setup := types.VirtualSnakeSetup{ // nolint:gosimple
-		PathID:         bootstrapACK.PathID,
-		Root:           root.Root,
-		SourceSig:      bootstrapACK.SourceSig,
-		DestinationSig: bootstrapACK.DestinationSig,
-	}
-	b := frameBufferPool.Get().(*[types.MaxFrameSize]byte)
-	defer frameBufferPool.Put(b)
-	n, err := setup.MarshalBinary(b[:])
-	if err != nil {
-		return fmt.Errorf("setup.MarshalBinary: %w", err)
-	}
-	// Setup messages routed using tree routing. The destination key is set in the
-	// header so that a node can determine if the setup message arrived at the
-	// intended destination instead of forwarding it. The source key is set to our
-	// public key, since this is the lower of the two keys that intermediate nodes
-	// will populate into their routing tables.
-	send := getFrame()
-	send.Type = types.TypeVirtualSnakeSetup
-	send.Destination = rx.Source
-	send.DestinationKey = rx.SourceKey
-	send.SourceKey = s.r.public
-	send.Payload = append(send.Payload[:0], b[:n]...)
-	nexthop := s.r.state._nextHopsTree(s.r.local, send.Destination)
-	// Importantly, we will only create a DHT entry if it appears as though our next
-	// hop has actually accepted the packet. Otherwise we'll create a path entry and
-	// the setup message won't go anywhere.
-	switch {
-	case nexthop == nil:
-		fallthrough // No peer was identified, which shouldn't happen.
-	case nexthop.local():
-		fallthrough // The peer is local, which shouldn't happen.
-	case !nexthop.started.Load():
-		fallthrough // The peer has shut down or errored.
-	case nexthop.proto == nil:
-		fallthrough // The peer doesn't have a protocol queue for some reason.
-	case !nexthop.proto.push(send):
-		return nil // We failed to push the message into the peer queue.
-	}
-	index := virtualSnakeIndex{
-		PublicKey: s.r.public,
-		PathID:    bootstrapACK.PathID,
->>>>>>> 9afe5eda
 	}
 
 	// Create a routing table entry.
