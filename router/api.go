--- conflicted
+++ resolved
@@ -73,19 +73,7 @@
 	var nexthop net.Addr
 	if from != nil {
 		phony.Block(r.state, func() {
-<<<<<<< HEAD
-			frame := getFrame()
-			frame.Type = types.TypeSNEKPing
-			frame.DestinationKey = dst
-			frame.SourceKey = r.public
-			frame.Watermark = types.VirtualSnakeWatermark{
-				PublicKey: types.FullMask,
-				Sequence:  0,
-			}
-			_ = r.state._forward(r.local, frame)
-=======
 			fromPeer = r.state._lookupPeerForAddr(from)
->>>>>>> 9afe5eda
 		})
 
 		if fromPeer == nil {
@@ -96,7 +84,7 @@
 
 	var nextPeer *peer
 	phony.Block(r.state, func() {
-		nextPeer = r.state._nextHopsFor(fromPeer, frameType, dest)
+		nextPeer, _ = r.state._nextHopsFor(fromPeer, frameType, dest, types.VirtualSnakeWatermark{PublicKey: types.FullMask})
 	})
 
 	if nextPeer != nil {
