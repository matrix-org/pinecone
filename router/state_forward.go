--- conflicted
+++ resolved
@@ -113,7 +113,6 @@
 			return nil
 		}
 
-<<<<<<< HEAD
 	case types.TypeWakeupBroadcast:
 		// Broadcasts are a special case. The _handleBroadcast function will handle
 		// forwarding broadcasts as appropriate.
@@ -122,9 +121,11 @@
 		}
 		return nil
 
-	case types.TypeVirtualSnakeRouted, types.TypeTreeRouted:
+	case types.TypeTraffic:
 		// Traffic type packets are forwarded normally by falling through unless hop
+		// are no special rules to apply to these packets, regardless of whether
 		// limiting is enabled.
+		// they are SNEK-routed or tree-routed.
 		if s.r._hopLimiting.Load() {
 			if f.HopLimit > 1 {
 				f.HopLimit -= 1
@@ -133,12 +134,6 @@
 				return nil
 			}
 		}
-=======
-	case types.TypeTraffic:
-		// Traffic type packets are forwarded normally by falling through. There
-		// are no special rules to apply to these packets, regardless of whether
-		// they are SNEK-routed or tree-routed.
->>>>>>> 2ce51dd4
 	}
 
 	// If the packet's watermark is higher than the previous one or we are
@@ -154,14 +149,7 @@
 	// If there's a suitable next-hop then try sending the packet. If we fail
 	// to queue up the packet then we will log it but there isn't an awful lot
 	// we can do at this point.
-<<<<<<< HEAD
-	if watermark.Sequence > 0 {
-		f.Watermark = watermark
-	}
-
-=======
 	f.Watermark = watermark
->>>>>>> 2ce51dd4
 	if nexthop != nil && !nexthop.send(f) {
 		// s.r.log.Println("Dropping forwarded packet of type", f.Type)
 		framePool.Put(f)
