--- conflicted
+++ resolved
@@ -49,7 +49,6 @@
 // the peering). Having separate actors allows reads and writes to take
 // place concurrently.
 type peer struct {
-<<<<<<< HEAD
 	reader               phony.Inbox
 	writer               phony.Inbox
 	router               *Router
@@ -64,7 +63,7 @@
 	keepalives           bool               // Not mutated after peer setup.
 	started              atomic.Bool        // Thread-safe toggle for marking a peer as down.
 	proto                *fifoQueue         // Thread-safe queue for outbound protocol messages.
-	traffic              *lifoQueue         // Thread-safe queue for outbound traffic messages.
+	traffic              *fairFIFOQueue     // Thread-safe queue for outbound traffic messages.
 	scoreCache           float64            // Tracks peer score information from replaced sources
 	peerScoreAccumulator *time.Timer        // Accumulates peer merit points over time.
 }
@@ -156,23 +155,6 @@
 	}
 
 	return peerScore
-=======
-	reader     phony.Inbox
-	writer     phony.Inbox
-	router     *Router
-	port       types.SwitchPortID // Not mutated after peer setup.
-	context    context.Context    // Not mutated after peer setup.
-	cancel     context.CancelFunc // Not mutated after peer setup.
-	conn       net.Conn           // Not mutated after peer setup.
-	uri        ConnectionURI      // Not mutated after peer setup.
-	zone       ConnectionZone     // Not mutated after peer setup.
-	peertype   ConnectionPeerType // Not mutated after peer setup.
-	public     types.PublicKey    // Not mutated after peer setup.
-	keepalives bool               // Not mutated after peer setup.
-	started    atomic.Bool        // Thread-safe toggle for marking a peer as down.
-	proto      *fifoQueue         // Thread-safe queue for outbound protocol messages.
-	traffic    *fairFIFOQueue     // Thread-safe queue for outbound traffic messages.
->>>>>>> 6fb07737
 }
 
 func (p *peer) String() string { // to make sim less ugly
