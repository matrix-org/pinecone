import { openRightPanel, closeRightPanel, updateRoutingTableChart } from "./ui.js";
import { ConvertNodeTypeToString, APINodeType } from "./server-api.js";

// You can supply an element as your title.
var titleElement = document.createElement("div");
titleElement.style.height = "16em";
// titleElement.style.minWidth = "10em";
titleElement.style.width = "max-content";
titleElement.style.color = getComputedStyle(document.documentElement)
    .getPropertyValue('--color-dull-grey');
titleElement.style.backgroundColor = getComputedStyle(document.documentElement)
    .getPropertyValue('--color-dark-grey');
titleElement.style.padding = "5px";
titleElement.style.margin = "-4px";
titleElement.id = "nodeTooltip";

let selectedNodes = null;
let hoverNode = null;

let Nodes = new Map();

let NetworkStats = {
    TreePathConvergence: 0,
    TreeAverageStretch: 0.0,
    SnakePathConvergence: 0,
    SnakeAverageStretch: 0.0
};

class Graph {
    nodeIDs = [];

    peerNodes = new vis.DataSet([]);
    peerEdges = new vis.DataSet([]);
    peerData = {
        nodes: this.peerNodes,
        edges: this.peerEdges
    };

    snakeNodes = new vis.DataSet([]);
    snakeEdges = new vis.DataSet([]);
    snakeData = {
        nodes: this.snakeNodes,
        edges: this.snakeEdges
    };

    treeNodes = new vis.DataSet([]);
    treeEdges = new vis.DataSet([]);
    treeData = {
        nodes: this.treeNodes,
        edges: this.treeEdges
    };

    geoNodes = new vis.DataSet([]);
    geoEdges = new vis.DataSet([]);
    geoData = {
        nodes: this.geoNodes,
        edges: this.geoEdges
    };

    options = {
        interaction: {
            dragNodes: true,
            dragView: true,
            zoomView: true,
            hover: true,
            tooltipDelay: 100,
            multiselect: true,
        },
        physics: {
            enabled: true,
            maxVelocity: 40,
            minVelocity: 2,
            timestep: 0.6,
            adaptiveTimestep: true,
            solver: "forceAtlas2Based",
            forceAtlas2Based: {
                theta: 0.5,
                centralGravity: 0.001,
                gravitationalConstant: -70,
                springLength: 100,
                springConstant: 0.6,
                damping: 0.8,
                avoidOverlap: 0,
            },
            stabilization: {
                enabled: true,
                onlyDynamicEdges: true,
            },
        },
        layout: {
            clusterThreshold: 50,
            improvedLayout: false,
        },
        nodes: {
            title: titleElement,
            borderWidth: 10,
            borderWidthSelected: 10,
            color: {
                background: getComputedStyle(document.documentElement)
                    .getPropertyValue('--color-router-blue'),
                border: getComputedStyle(document.documentElement)
                    .getPropertyValue('--color-router-blue'),
                highlight: {
                    background: getComputedStyle(document.documentElement)
                        .getPropertyValue('--color-ems-purple'),
                    border: getComputedStyle(document.documentElement)
                        .getPropertyValue('--color-ems-purple'),
                },
                hover: {
                    background: getComputedStyle(document.documentElement)
                        .getPropertyValue('--color-router-blue'),
                    border: getComputedStyle(document.documentElement)
                        .getPropertyValue('--color-router-blue'),
                },
            },
            font: {
                color: getComputedStyle(document.documentElement)
                    .getPropertyValue('--color-dull-grey'),
            },
            shadow: {
                enabled: true,
                size: 15,
                color: getComputedStyle(document.documentElement)
                    .getPropertyValue('--color-dark-grey'),
                x: 3,
                y: 3,
            },
        },
        edges: {
            color: {
                color: getComputedStyle(document.documentElement)
                    .getPropertyValue('--color-blue-pill'),
                highlight: getComputedStyle(document.documentElement)
                    .getPropertyValue('--color-dark-red'),
                hover: getComputedStyle(document.documentElement)
                    .getPropertyValue('--color-blue-pill'),
            },
            width: 2,
            selectionWidth: 4,
        },
    };

    network = null;
    canvas = null;
    currentData = null;
    started = false;

    constructor(canvas) {
        this.canvas = canvas;
        this.currentData = this.peerData;

        // Initialize Stats Panel
        handleStatsPanelUpdate();
        handleNodePanelUpdate();
    }

    startGraph() {
        this.started = true;
        this.network = new vis.Network(this.canvas, this.currentData, this.options);
        this.setupHandlers();
        this.updateUI("");

        // HACK : network won't restabilize unless I give a node a kick...
        this.kickNode(this.nodeIDs[0]);
    }

    isStarted() {
        return this.started;
    }

    setupHandlers() {
        this.network.on("showPopup", function (params) {
            let text = document.createElement('div');
            text.id = "nodePopupText";

            titleElement.appendChild(text);

            hoverNode = params;
            handleNodeHoverUpdate();
        });

        this.network.on("hidePopup", function () {
            hoverNode = null;
            handleNodeHoverUpdate();
        });

        this.network.on("stabilized", function (params) {
            console.log("Network stabilized");
        });

        this.network.on("selectNode", function (params) {
            selectedNodes = params.nodes;
            handleNodePanelUpdate();
            openRightPanel();
        });

        this.network.on("deselectNode", function (params) {
            selectedNodes = params.nodes;
            handleNodePanelUpdate();
        });
    }

    updateUI(node) {
        if (selectedNodes && selectedNodes.indexOf(node) > -1) {
            handleNodePanelUpdate();
        }
        if (hoverNode && hoverNode === node) {
            handleNodeHoverUpdate();
        }

        handleStatsPanelUpdate();
    }

    addNode(id, key, type) {
        let colour = getComputedStyle(document.documentElement).getPropertyValue('--color-router-blue');
        if (type === APINodeType.GeneralAdversary) {
            colour = getComputedStyle(document.documentElement).getPropertyValue('--color-dark-red');
        }
        this.peerData.nodes.add({ id: id, label: id, color: {
            background: colour, border: colour, hover: {
                background: colour, border: colour } } });
        this.snakeData.nodes.add({ id: id, label: id, color: {
            background: colour, border: colour, hover: {
                background: colour, border: colour } } });
        this.treeData.nodes.add({ id: id, label: id, color: {
            background: colour, border: colour, hover: {
                background: colour, border: colour } }});
        this.geoData.nodes.add({ id: id, label: id, color: {
            background: colour, border: colour, hover: {
                background: colour, border: colour } } });
        this.nodeIDs.push(id);

        Nodes.set(id, newNode(key, type));

        this.updateUI(id);
    }

    removeNode(id) {
        this.peerData.nodes.remove(id);
        this.snakeData.nodes.remove(id);
        this.treeData.nodes.remove(id);
        this.geoData.nodes.remove(id);

        const index = this.nodeIDs.indexOf(id);
        if (index > -1) {
            this.nodeIDs.splice(index, 1);
        }

        this.removeAllEdges("peer", id);
        this.removeAllEdges("tree", id);
        this.removeAllEdges("snake", id);
        this.removeAllEdges("geographic", id);

        Nodes.delete(id);

        this.deselectRemovedNodes();
        this.updateUI(id);
    }

    getNodeType(nodeID) {
        let nodeType = "";
        if (Nodes.has(nodeID)) {
            nodeType = Nodes.get(nodeID).nodeType;
        }

        return nodeType;
    }

    updateRootAnnouncement(id, root, sequence, time, coords) {
        if (Nodes.has(id)) {
            let node = Nodes.get(id);
            node.announcement.root = root;
            node.announcement.sequence = sequence;
            node.announcement.time = time;
            node.coords = coords;

            this.updateUI(id);
            updateRoutingTableChart(this.getRoutingTableSizes());
        }
    }

    addSnakeEntry(id, entry, peer) {
        if (Nodes.has(id)) {
            let node = Nodes.get(id);
            node.snekEntries.set(entry, peer);

            this.updateUI(id);
            updateRoutingTableChart(this.getRoutingTableSizes());
        }
    }

    getRoutingTableSizes() {
        let tableSizes = new Map();
        for (const node of Nodes.values()) {
            if (tableSizes.has(node.snekEntries.size)) {
                let entry = tableSizes.get(node.snekEntries.size);
                tableSizes.set(node.snekEntries.size, entry + 1);
            } else {
                tableSizes.set(node.snekEntries.size, 1);
            }
        }

        return tableSizes;
    }

    removeSnakeEntry(id, entry) {
        if (Nodes.has(id)) {
            let node = Nodes.get(id);
            node.snekEntries.delete(entry);

            this.updateUI(id);
        }
    }

    addPeer(id, peer, port) {
        this.addEdge("peer", id, peer);
        if (Nodes.has(id)) {
            Nodes.get(id).peers.push({ id: peer, port: port });
        }

        this.updateUI(id);
    }

    removePeer(id, peer) {
        this.removeEdge("peer", id, peer);
        if (Nodes.has(id)) {
            let peers = Nodes.get(id).peers;
            for (let i = 0; i < peers.length; i++) {
                if (peers[i].id === peer) {
                    peers.splice(i, 1);
                }
            }

            this.updateUI(id);
        }
    }

    setTreeParent(id, parent, prev) {
        this.removeEdge("tree", id, prev);
        if (parent != "") {
            this.addEdge("tree", id, parent);
        }

        if (Nodes.has(id)) {
            Nodes.get(id).treeParent = parent;

            this.updateUI(id);
        }
    }

    setSnekDesc(id, desc, prev) {
        this.removeEdge("snake", id, prev);
        if (desc != "") {
            this.addEdge("snake", id, desc);
        }

        if (Nodes.has(id)) {
            let node = Nodes.get(id);
            node.snekDesc = desc;

            this.updateUI(id);
        }
    }

    addEdge(dataset, from, to) {
        switch(dataset) {
        case "peer":
            let matchingEdges = this.peerData.edges.get({
                filter: function (item) {
                    return ((item.from === from && item.to === to) || (item.to === from && item.from === to));
                }
            });

            // Don't create duplicate edges in the peer topology
            if (matchingEdges.length === 0) {
                this.peerData.edges.add({from, to});
            }
            break;
        case "snake":
            this.snakeData.edges.add({from, to});
            break;
        case "tree":
            this.treeData.edges.add({from, to});
            break;
        case "geographic":
            this.geoData.edges.add({from, to});
            break;
        }
    }

    removeEdge(dataset, from, to) {
        let matchingEdges = [];
        switch(dataset) {
        case "peer":
            matchingEdges = this.peerData.edges.get({
                filter: function (item) {
                    return ((item.from === from && item.to === to) || (item.to === from && item.from === to));
                }
            });

            if (matchingEdges.length >= 1) {
                for (let i = 0; i < matchingEdges.length; i++) {
                    this.peerData.edges.remove(matchingEdges[i]);
                }
            }
            break;
        case "snake":
            matchingEdges = this.snakeData.edges.get({
                filter: function (item) {
                    return (item.from === from && item.to === to);
                }
            });

            if (matchingEdges.length >= 1) {
                this.snakeData.edges.remove(matchingEdges[0]);
            }
            break;
        case "tree":
            matchingEdges = this.treeData.edges.get({
                filter: function (item) {
                    return (item.from === from && item.to === to);
                }
            });

            if (matchingEdges.length >= 1) {
                this.treeData.edges.remove(matchingEdges[0]);
            }
            break;
        case "geographic":
            matchingEdges = this.geoData.edges.get({
                filter: function (item) {
                    return (item.from === from && item.to === to);
                }
            });

            if (matchingEdges.length >= 1) {
                this.geoData.edges.remove(matchingEdges[0]);
            }
            break;
        }
    }

    removeAllEdges(dataset, id) {
        let matchingEdges = [];
        switch(dataset) {
        case "peer":
            matchingEdges = this.peerData.edges.get({
                filter: function (item) {
                    return (item.from === id || item.to === id);
                }
            });

            for (let i = 0; i < matchingEdges.length; i++) {
                this.peerData.edges.remove(matchingEdges[i]);
            }
            break;
        case "snake":
            matchingEdges = this.snakeData.edges.get({
                filter: function (item) {
                    return (item.from === id || item.to === id);
                }
            });

            for (let i = 0; i < matchingEdges.length; i++) {
                this.snakeData.edges.remove(matchingEdges[i]);
            }
            break;
        case "tree":
            matchingEdges = this.treeData.edges.get({
                filter: function (item) {
                    return (item.from === id || item.to === id);
                }
            });

            for (let i = 0; i < matchingEdges.length; i++) {
                this.treeData.edges.remove(matchingEdges[i]);
            }
            break;
        case "geographic":
            matchingEdges = this.geoData.edges.get({
                filter: function (item) {
                    return (item.from === id || item.to === id);
                }
            });

            for (let i = 0; i < matchingEdges.length; i++) {
                this.geoData.edges.remove(matchingEdges[i]);
            }
            break;
        }
    }

    stabilize() {
        if (this.network) {
            this.network.stabilize();
        }
    }

    startSimulation() {
        if (this.network) {
            this.network.startSimulation();
        }
    }

    stopSimulation() {
        if (this.network) {
            this.network.stopSimulation();
        }
    }

    saveNodePositions() {
        if (this.network) {
            this.network.storePositions();
        }
    }

    getNodePositions() {
        return this.network.getPositions();
    }

    focusSelectedNode() {
        if (selectedNodes && selectedNodes.length > 0) {
            this.focusNode(selectedNodes[selectedNodes.length - 1]);
        }
    }

    deselectRemovedNodes() {
        let nodeRemoved = false;

        if (selectedNodes) {
            for (let i = selectedNodes.length - 1; i >= 0; --i) {
                if (!Nodes.has(selectedNodes[i])) {
                    nodeRemoved = true;
                    if (hoverNode === selectedNodes[i]) {
                        hoverNode = null;
                    }
                    selectedNodes.splice(i, 1);
                }
            }
        }

        if (nodeRemoved) {
            handleNodePanelUpdate();
            handleNodeHoverUpdate();
            handleStatsPanelUpdate();
        }
    }

    selectNodes(nodes) {
        this.deselectRemovedNodes();

        if (nodes.length > 0) {
            this.network.selectNodes(nodes);
        }
        selectedNodes = nodes;
    }

    GetSelectedNodes() {
        this.deselectRemovedNodes();
        return selectedNodes;
    }

    GetSelectedPeerings() {
        let peerings = [];
        if (this.network && this.currentData === this.peerData) {
            let edgeIDs = this.network.getSelectedEdges();
            for (let i = 0; i < edgeIDs.length; i++) {
                let edge = this.currentData.edges.get(edgeIDs[i]);
                if (edge) {
                    peerings.push(this.currentData.edges.get(edgeIDs[i]));
                }
            }
        }

        return peerings;
    }

    focusNode(nodeID) {
        let options = {
            scale: 0.5,
            offset: { x: 0, y: 0 },
            animation: {
                duration: 1000,
                easingFunction: "easeInOutQuad",
            },
        };
        this.network.focus(nodeID, options);
    }

    changeDataSet(dataset) {
        this.saveNodePositions();

        switch(dataset) {
        case "peer":
            this.currentData = this.peerData;
            if (this.network) {
                this.network.setData(this.currentData);
            }
            break;
        case "snake":
            this.currentData = this.snakeData;
            if (this.network) {
                this.network.setData(this.currentData);
            }
            break;
        case "tree":
            this.currentData = this.treeData;
            if (this.network) {
                this.network.setData(this.treeData);
            }
            break;
        case "geographic":
            this.currentData = this.geoData;
            if (this.network) {
                this.network.setData(this.geoData);
            }
            break;
        }

        if (selectedNodes) {
            this.selectNodes(selectedNodes);
        }

        // HACK : network won't restabilize unless I give a node a kick...
        this.kickNode(this.nodeIDs[0]);
    }

    kickNode(node) {
        if (node && this.network) {
            let position = this.network.getPosition(node);
            this.network.moveNode(node, position.x + 0.1, position.y);
        }
    }

    updateNetworkStats(treeConv, treeStretch, snakeConv, snakeStretch) {
        NetworkStats.TreePathConvergence = treeConv.toFixed(2);
        NetworkStats.TreeAverageStretch = treeStretch.toFixed(2);
        NetworkStats.SnakePathConvergence = snakeConv.toFixed(2);
        NetworkStats.SnakeAverageStretch = snakeStretch.toFixed(2);
        handleStatsPanelUpdate();
    }
}

export var graph = new Graph(document.getElementById("canvas"));

function newNode(key, type) {
    return {
        nodeType: type,
        announcement: {
            root: "",
            sequence: 0,
            time: 0,
        },
        coords: [],
        peers: [],
        key: key,
        treeParent: "",
        snekDesc: "",
<<<<<<< HEAD
=======
        snekDescPath: "",
        snekEntries: new Map(),
>>>>>>> c05f24e9
    };
}

function hideHoverPanel() {
    let prevText = document.getElementById('nodePopupText');
    if (prevText) {
        titleElement.removeChild(prevText);
    }

    hoverNode = null;
}

function handleNodeHoverUpdate() {
    if (!hoverNode) {
        hideHoverPanel();
        return;
    }

    let node = Nodes.get(hoverNode);
    if (!node) {
        hideHoverPanel();
        return;
    }

    let hoverPanel = document.getElementById('nodePopupText');
    if (hoverPanel) {
        let time = node.announcement.time.toString();
        hoverPanel.innerHTML = "<u><b>Node " + hoverNode + "</b></u>" +
            "<br>Key: " + node.key.slice(0, 16).replace(/\"/g, "").toUpperCase() +
            "<br>Type: " + ConvertNodeTypeToString(node.nodeType) +
            "<br>Coords: [" + node.coords + "]" +
            "<br>Tree Parent: " + node.treeParent +
            "<br>SNEK Desc: " + node.snekDesc +
<<<<<<< HEAD
=======
            "<br>SNEK Asc: " + node.snekAsc +
            "<br>Table Size: " + node.snekEntries.size +
>>>>>>> c05f24e9
            "<br><br><u>Announcement</u>" +
            "<br>Root: Node " + node.announcement.root +
            "<br>Sequence: " + node.announcement.sequence +
            "<br>Time: " + time.slice(0, time.length - 3) + " ms";
    }
}

function getNodeKey(nodeID) {
    let key = "";
    if (Nodes.has(nodeID)) {
        key = Nodes.get(nodeID).key;
    }

    return key;
}

function handleNodePanelUpdate() {
    let nodes = [];
    let nodePanel = document.getElementById('currentNodeState');
    if (nodePanel) {
        nodePanel.innerHTML = "";
    }

    if (selectedNodes) {
        for (let i = 0; i < selectedNodes.length; i++) {
            nodes.push({id: selectedNodes[i], node: Nodes.get(selectedNodes[i])});
        }
    }

    if (nodes.length === 0) {
        closeRightPanel();
        nodes.push({id: "", node: newNode("", "")});
    }

    for (let i = 0; i < nodes.length; i++) {
        let nodeID = nodes[i].id;
        let node = nodes[i].node;

        let peers = node.peers;
        let peerTable = "";
        for (let i = 0; i < peers.length; i++) {
            let root = "";
            let key = "";
            if (Nodes.has(peers[i].id)) {
                let peer = Nodes.get(peers[i].id);
                root = peer.announcement.root.replace(/\"/g, "").toUpperCase();
                key = peer.key.replace(/\"/g, "").toUpperCase();
            }
            peerTable += "<tr><td><code>" + peers[i].id + "</code></td><td><code>" + key.slice(0, 8) + "</code></td><td><code>" + peers[i].port + "</code></td><td><code>" + root + "</code></td></tr>";
        }

        let routes = node.snekEntries;
        let snekTable = "";
        for (var [entry, peer] of routes.entries()) {
            snekTable += "<tr><td><code>" + entry + "</code></td><td><code>" + peer + "</code></td></tr>";
        }


        if (nodePanel) {
            nodePanel.innerHTML +=
                "<h3>Node " + nodeID + "</h3>" +
                "<hr><table>" +
                "<tr><td>Name:</td><td>" + nodeID + "</td></tr>" +
                "<tr><td>Type:</td><td>" + ConvertNodeTypeToString(node.nodeType) + "</td></tr>" +
                "<tr><td>Coordinates:</td><td>[" + node.coords + "]</td></tr>" +
                "<tr><td>Public Key:</td><td><code>" + node.key.slice(0, 16).replace(/\"/g, "").toUpperCase() + "</code></td></tr>" +
                "<tr><td>Root Key:</td><td><code>" + getNodeKey(node.announcement.root).slice(0, 16).replace(/\"/g, "").toUpperCase() + "</code></td></tr>" +
                "<tr><td>Tree Parent:</td><td><code>" + node.treeParent + "</code></td></tr>" +
                "<tr><td>Descending Node:</td><td><code>" + node.snekDesc + "</code></td></tr>" +
                "</table>" +
                "<hr><h4><u>Peers (" + peers.length + ")</u></h4>" +
                "<table>" +
                "<tr><th>Name</th><th>Public Key</th><th>Port</th><th>Root</th></tr>" +
                peerTable +
                "</table>" +
                "<hr><h4><u>SNEK Routes (" + routes.size + ")</u></h4>" +
                "<table>" +
<<<<<<< HEAD
                "<tr><th>Public Key</th><th>Src</th><th>Dst</th><th>Seq</th></tr>" +
                "<tr><td><code><b>N/A</b></code></td><td><code><b>N/A</b></code></td><td><code><b>N/A</b></code></td><td><code><b>N/A</b></code></td></tr>" +
=======
                "<tr><th>Name</th><th>Peer</th></tr>" +
                snekTable +
>>>>>>> c05f24e9
                "</table><hr><br>";
        }
    }
}

function handleStatsPanelUpdate() {
    let statsPanel = document.getElementById('simStatsPanel');
    let peerLinks = 0;
    let rootConvergence = new Map();

    let nodeTable = "";
    let rootTable = "";

    if (graph && graph.isStarted()) {
        for (const [key, value] of Nodes.entries()) {
            nodeTable += "<tr><td><code>" + key + "</code></td><td><code>[" + value.coords + "]</code></td><td><code>" + value.announcement.root + "</code></td><td><code>" + getNodeKey(value.snekDesc).slice(0, 4).replace(/\"/g, "").toUpperCase() + "</code></td><td><code>" + value.key.slice(0, 4).replace(/\"/g, "").toUpperCase();

            peerLinks += value.peers.length;
            if (rootConvergence.has(value.announcement.root)) {
                rootConvergence.set(value.announcement.root, rootConvergence.get(value.announcement.root) + 1);
            } else {
                rootConvergence.set(value.announcement.root, 1);
            }
        }

        for (const [key, value] of rootConvergence.entries()) {
            rootTable += "<tr><td><code>" + key + "</code></td><td>" + (value / Nodes.size * 100).toFixed(2) + "%</td></tr>";
        }
    }

    let totalEntrySum = 0;
    let minTableSize = Number.MAX_VALUE;
    let maxTableSize = 0;
    for (var [key, node] of Nodes.entries()) {
        let tableSize = node.snekEntries.size;
        totalEntrySum += tableSize;

        if (tableSize > maxTableSize) {
            maxTableSize = tableSize;
        } else if (tableSize < minTableSize) {
            minTableSize = tableSize;
        }
    }
    let avgTableSize = 0;
    if (Nodes.size > 0) {
        avgTableSize = totalEntrySum / Nodes.size;
    }

    statsPanel.innerHTML =
        "<div class=\"shift-right\"><h3>Statistics</h3></div>" +
        "<hr><table>" +
        "<tr><td>Node Count:</td><td style=\"text-align: left;\">" + Nodes.size + "</td></tr>" +
        "<tr><td>Path Count:</td><td style=\"text-align: left;\">" + peerLinks / 2 + "</td></tr>" +
        "<tr><td>Tree Path Convergence:</td><td style=\"text-align: left;\">" +
        NetworkStats.TreePathConvergence +
        "%</td></tr>" +
        "<tr><td>SNEK Path Convergence:</td><td style=\"text-align: left;\">" +
        NetworkStats.SnakePathConvergence +
        "%</td></tr>" +
        "<tr><td>Tree Average Stretch:</td><td>" +
        NetworkStats.TreeAverageStretch +
        "</td></tr>" +
        "<tr><td>SNEK Average Stretch:</td><td>" +
        NetworkStats.SnakeAverageStretch +
        "</td></tr>" +
        "<tr><td>SNEK Table Size (Avg):</td><td>" +
        avgTableSize.toFixed(2) +
        "</td></tr>" +
        "<tr><td>SNEK Table Size (Min):</td><td>" +
        minTableSize +
        "</td></tr>" +
        "<tr><td>SNEK Table Size (Max):</td><td>" +
        maxTableSize +
        "</td></tr>" +
        "</table>" +
        "<hr><h4><u>Node Summary</u></h4>" +
        "<table>" +
        "<tr><th>Name</th><th>Coords</th><th>Root</th><th>↓</th><th>Key</th></tr>" +
        nodeTable +
        "</table>" +
        "<hr><h4><u>Tree Building</u></h4>" +
        "<table>" +
        "<tr><th>Root Node</th><th>Convergence</th></tr>" +
        rootTable +
        "</table>";
}<|MERGE_RESOLUTION|>--- conflicted
+++ resolved
@@ -348,7 +348,22 @@
         }
     }
 
-    setSnekDesc(id, desc, prev) {
+    setSnekAsc(id, asc, prev, path) {
+        this.removeEdge("snake", id, prev);
+        if (asc != "") {
+            this.addEdge("snake", id, asc);
+        }
+
+        if (Nodes.has(id)) {
+            let node = Nodes.get(id);
+            node.snekAsc = asc;
+            node.snekAscPath = path.replace(/\"/g, "").toUpperCase();
+
+            this.updateUI(id);
+        }
+    }
+
+    setSnekDesc(id, desc, prev, path) {
         this.removeEdge("snake", id, prev);
         if (desc != "") {
             this.addEdge("snake", id, desc);
@@ -357,6 +372,7 @@
         if (Nodes.has(id)) {
             let node = Nodes.get(id);
             node.snekDesc = desc;
+            node.snekDescPath = path.replace(/\"/g, "").toUpperCase();
 
             this.updateUI(id);
         }
@@ -655,12 +671,11 @@
         peers: [],
         key: key,
         treeParent: "",
+        snekAsc: "",
+        snekAscPath: "",
         snekDesc: "",
-<<<<<<< HEAD
-=======
         snekDescPath: "",
         snekEntries: new Map(),
->>>>>>> c05f24e9
     };
 }
 
@@ -694,11 +709,8 @@
             "<br>Coords: [" + node.coords + "]" +
             "<br>Tree Parent: " + node.treeParent +
             "<br>SNEK Desc: " + node.snekDesc +
-<<<<<<< HEAD
-=======
             "<br>SNEK Asc: " + node.snekAsc +
             "<br>Table Size: " + node.snekEntries.size +
->>>>>>> c05f24e9
             "<br><br><u>Announcement</u>" +
             "<br>Root: Node " + node.announcement.root +
             "<br>Sequence: " + node.announcement.sequence +
@@ -768,6 +780,9 @@
                 "<tr><td>Root Key:</td><td><code>" + getNodeKey(node.announcement.root).slice(0, 16).replace(/\"/g, "").toUpperCase() + "</code></td></tr>" +
                 "<tr><td>Tree Parent:</td><td><code>" + node.treeParent + "</code></td></tr>" +
                 "<tr><td>Descending Node:</td><td><code>" + node.snekDesc + "</code></td></tr>" +
+                "<tr><td>Descending Path:</td><td><code>" + node.snekDescPath + "</code></td></tr>" +
+                "<tr><td>Ascending Node:</td><td><code>" + node.snekAsc + "</code></td></tr>" +
+                "<tr><td>Ascending Path:</td><td><code>" + node.snekAscPath + "</code></td></tr>" +
                 "</table>" +
                 "<hr><h4><u>Peers (" + peers.length + ")</u></h4>" +
                 "<table>" +
@@ -776,13 +791,8 @@
                 "</table>" +
                 "<hr><h4><u>SNEK Routes (" + routes.size + ")</u></h4>" +
                 "<table>" +
-<<<<<<< HEAD
-                "<tr><th>Public Key</th><th>Src</th><th>Dst</th><th>Seq</th></tr>" +
-                "<tr><td><code><b>N/A</b></code></td><td><code><b>N/A</b></code></td><td><code><b>N/A</b></code></td><td><code><b>N/A</b></code></td></tr>" +
-=======
                 "<tr><th>Name</th><th>Peer</th></tr>" +
                 snekTable +
->>>>>>> c05f24e9
                 "</table><hr><br>";
         }
     }
@@ -798,7 +808,7 @@
 
     if (graph && graph.isStarted()) {
         for (const [key, value] of Nodes.entries()) {
-            nodeTable += "<tr><td><code>" + key + "</code></td><td><code>[" + value.coords + "]</code></td><td><code>" + value.announcement.root + "</code></td><td><code>" + getNodeKey(value.snekDesc).slice(0, 4).replace(/\"/g, "").toUpperCase() + "</code></td><td><code>" + value.key.slice(0, 4).replace(/\"/g, "").toUpperCase();
+            nodeTable += "<tr><td><code>" + key + "</code></td><td><code>[" + value.coords + "]</code></td><td><code>" + value.announcement.root + "</code></td><td><code>" + getNodeKey(value.snekDesc).slice(0, 4).replace(/\"/g, "").toUpperCase() + "</code></td><td><code>" + value.key.slice(0, 4).replace(/\"/g, "").toUpperCase() + "</code></td><td><code>" + getNodeKey(value.snekAsc).slice(0, 4).replace(/\"/g, "").toUpperCase() + "</code></td></tr>";
 
             peerLinks += value.peers.length;
             if (rootConvergence.has(value.announcement.root)) {
@@ -860,7 +870,7 @@
         "</table>" +
         "<hr><h4><u>Node Summary</u></h4>" +
         "<table>" +
-        "<tr><th>Name</th><th>Coords</th><th>Root</th><th>↓</th><th>Key</th></tr>" +
+        "<tr><th>Name</th><th>Coords</th><th>Root</th><th>↓</th><th>Key</th><th>↑</th></tr>" +
         nodeTable +
         "</table>" +
         "<hr><h4><u>Tree Building</u></h4>" +
