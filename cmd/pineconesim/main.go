--- conflicted
+++ resolved
@@ -266,11 +266,6 @@
 				AnnTime:     node.Announcement.Time,
 				Coords:      node.Coords,
 			},
-<<<<<<< HEAD
-			Peers:      peerConns,
-			TreeParent: node.Parent,
-			SnakeDesc:  node.DescendingPeer,
-=======
 			Peers:         peerConns,
 			TreeParent:    node.Parent,
 			SnakeAsc:      node.AscendingPeer,
@@ -278,7 +273,6 @@
 			SnakeDesc:     node.DescendingPeer,
 			SnakeDescPath: node.DescendingPathID,
 			SnakeEntries:  snakeEntries,
->>>>>>> c05f24e9
 		}
 
 		if batchSize == int(maxBatchSize) || end {
@@ -363,6 +357,8 @@
 			eventType = simulator.SimPeerRemoved
 		case simulator.TreeParentUpdate:
 			eventType = simulator.SimTreeParentUpdated
+		case simulator.SnakeAscUpdate:
+			eventType = simulator.SimSnakeAscUpdated
 		case simulator.SnakeDescUpdate:
 			eventType = simulator.SimSnakeDescUpdated
 		case simulator.TreeRootAnnUpdate:
