--- conflicted
+++ resolved
@@ -14,21 +14,11 @@
 
 package simulator
 
-<<<<<<< HEAD
 import (
 	"math"
-	"strings"
 )
 
-func (sim *Simulator) ReportDistance(a, b string, l int64, snek bool) {
-	// TODO: why is this 0 compare here?
-	if strings.Compare(a, b) > 0 {
-		a, b = b, a
-	}
-
-=======
 func (sim *Simulator) ReportDistance(a, b string, l int64) {
->>>>>>> 2ce51dd4
 	sim.distsMutex.Lock()
 	defer sim.distsMutex.Unlock()
 
@@ -39,13 +29,8 @@
 	if _, ok := sim.dists[a][b]; !ok {
 		sim.dists[a][b] = &Distance{}
 	}
-<<<<<<< HEAD
 
-	if snek {
-		sim.dists[a][b].ObservedSNEK = l
-	} else {
-		sim.dists[a][b].ObservedTree = l
-	}
+	sim.dists[a][b].Observed = l
 }
 
 func (sim *Simulator) UpdateRealDistances() {
@@ -73,15 +58,6 @@
 					sim.dists[from][to].Real = math.MaxInt64
 				}
 			}
-=======
-	sim.dists[a][b].Observed = l
-	if sim.dists[a][b].Real == 0 {
-		na, _ := sim.graph.GetMapping(a)
-		nb, _ := sim.graph.GetMapping(b)
-		path, err := sim.graph.Shortest(na, nb)
-		if err == nil {
-			sim.dists[a][b].Real = path.Distance
->>>>>>> 2ce51dd4
 		}
 	}
 
