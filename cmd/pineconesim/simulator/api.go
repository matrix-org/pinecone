// Copyright 2021 The Matrix.org Foundation C.I.C.
//
// Licensed under the Apache License, Version 2.0 (the "License");
// you may not use this file except in compliance with the License.
// You may obtain a copy of the License at
//
//     http://www.apache.org/licenses/LICENSE-2.0
//
// Unless required by applicable law or agreed to in writing, software
// distributed under the License is distributed on an "AS IS" BASIS,
// WITHOUT WARRANTIES OR CONDITIONS OF ANY KIND, either express or implied.
// See the License for the specific language governing permissions and
// limitations under the License.

package simulator

type APIEventMessageID int
type APICommandMessageID int
type APIUpdateID int
type APICommandID int
type APINodeType int

const (
	UnknownEventMsg APIEventMessageID = iota
	SimInitialState
	SimStateUpdate
)

const (
	UnknownCommandMsg APICommandMessageID = iota
	SimPlaySequence
)

const (
	UnknownUpdate APIUpdateID = iota
	SimNodeAdded
	SimNodeRemoved
	SimPeerAdded
	SimPeerRemoved
	SimTreeParentUpdated
	SimSnakeDescUpdated
	SimTreeRootAnnUpdated
	SimSnakeEntryAdded
	SimSnakeEntryRemoved
	SimPingStateUpdated
	SimNetworkStatsUpdated
)

const (
	UnknownCommand APICommandID = iota
	SimDebug
	SimPlay
	SimPause
	SimDelay
	SimAddNode
	SimRemoveNode
	SimAddPeer
	SimRemovePeer
	SimConfigureAdversaryDefaults
	SimConfigureAdversaryPeer
	SimStartPings
	SimStopPings
)

const (
	UnknownType APINodeType = iota
	DefaultNode
	GeneralAdversaryNode
)

type InitialNodeState struct {
<<<<<<< HEAD
	PublicKey  string
	NodeType   APINodeType
	RootState  RootState
	Peers      []PeerInfo
	TreeParent string
	SnakeDesc  string
=======
	PublicKey     string
	NodeType      APINodeType
	RootState     RootState
	Peers         []PeerInfo
	TreeParent    string
	SnakeAsc      string
	SnakeAscPath  string
	SnakeDesc     string
	SnakeDescPath string
	SnakeEntries  []SnakeRouteEntry
>>>>>>> c05f24e9
}

type RootState struct {
	Root        string
	AnnSequence uint64
	AnnTime     uint64
	Coords      []uint64
}

type PeerInfo struct {
	ID   string
	Port int
}

type SnakeRouteEntry struct {
	EntryID string
	PeerID  string
}

type SimEventMsg struct {
	UpdateID APIUpdateID
	Event    SimEvent
}

type InitialStateMsg struct {
	MsgID APIEventMessageID
	Nodes map[string]InitialNodeState
	End   bool
}

type StateUpdateMsg struct {
	MsgID APIEventMessageID
	Event SimEventMsg
}

type SimCommandSequenceMsg struct {
	MsgID  APICommandMessageID
	Events []SimCommandMsg
}

type SimCommandMsg struct {
	MsgID APICommandID
	Event interface{}
}<|MERGE_RESOLUTION|>--- conflicted
+++ resolved
@@ -38,6 +38,7 @@
 	SimPeerAdded
 	SimPeerRemoved
 	SimTreeParentUpdated
+	SimSnakeAscUpdated
 	SimSnakeDescUpdated
 	SimTreeRootAnnUpdated
 	SimSnakeEntryAdded
@@ -69,14 +70,6 @@
 )
 
 type InitialNodeState struct {
-<<<<<<< HEAD
-	PublicKey  string
-	NodeType   APINodeType
-	RootState  RootState
-	Peers      []PeerInfo
-	TreeParent string
-	SnakeDesc  string
-=======
 	PublicKey     string
 	NodeType      APINodeType
 	RootState     RootState
@@ -87,7 +80,6 @@
 	SnakeDesc     string
 	SnakeDescPath string
 	SnakeEntries  []SnakeRouteEntry
->>>>>>> c05f24e9
 }
 
 type RootState struct {
