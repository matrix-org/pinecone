// Copyright 2021 The Matrix.org Foundation C.I.C.
//
// Licensed under the Apache License, Version 2.0 (the "License");
// you may not use this file except in compliance with the License.
// You may obtain a copy of the License at
//
//     http://www.apache.org/licenses/LICENSE-2.0
//
// Unless required by applicable law or agreed to in writing, software
// distributed under the License is distributed on an "AS IS" BASIS,
// WITHOUT WARRANTIES OR CONDITIONS OF ANY KIND, either express or implied.
// See the License for the specific language governing permissions and
// limitations under the License.

package simulator

import (
	"context"
	"fmt"
	"net"
	"net/http"
	"sync"
	"time"

	"github.com/matrix-org/pinecone/cmd/pineconesim/simulator/adversary"
	"github.com/matrix-org/pinecone/router"
	"github.com/matrix-org/pinecone/router/events"
	"github.com/matrix-org/pinecone/types"
)

type SimRouter interface {
	PublicKey() types.PublicKey
	Connect(conn net.Conn, options ...router.ConnectionOption) (types.SwitchPortID, error)
	Subscribe(ch chan events.Event)
	Ping(ctx context.Context, a types.PublicKey) (uint16, time.Duration, error)
	Coords() types.Coordinates
	ConfigureFilterDefaults(rates adversary.DropRates)
	ConfigureFilterPeer(peer types.PublicKey, rates adversary.DropRates)
	ManholeHandler(w http.ResponseWriter, req *http.Request)
}

type DefaultRouter struct {
	rtr   *router.Router
	pings sync.Map // types.PublicKey -> chan struct{}
}

func (r *DefaultRouter) Subscribe(ch chan events.Event) {
	r.rtr.Subscribe(ch)
}

func (r *DefaultRouter) PublicKey() types.PublicKey {
	return r.rtr.PublicKey()
}

func (r *DefaultRouter) Connect(conn net.Conn, options ...router.ConnectionOption) (types.SwitchPortID, error) {
	return r.rtr.Connect(conn, options...)
}

func (r *DefaultRouter) Coords() types.Coordinates {
	return r.rtr.Coords()
}

func (r *DefaultRouter) EnableHopLimiting() {
	r.rtr.EnableHopLimiting()
}

func (r *DefaultRouter) EnableWakeupBroadcasts() {
	r.rtr.EnableWakeupBroadcasts()
}

func (r *DefaultRouter) DisableWakeupBroadcasts() {
	r.rtr.DisableWakeupBroadcasts()
}

func (r *DefaultRouter) ConfigureFilterDefaults(rates adversary.DropRates) {}

func (r *DefaultRouter) ConfigureFilterPeer(peer types.PublicKey, rates adversary.DropRates) {}

func (r *DefaultRouter) ManholeHandler(w http.ResponseWriter, req *http.Request) {
	r.rtr.ManholeHandler(w, req)
}

func (r *DefaultRouter) Ping(ctx context.Context, destination types.PublicKey) (uint16, time.Duration, error) {
	id := destination.String()
	payload := PingPayload{
		origin:      r.PublicKey(),
		destination: destination,
		hops:        1,
	}

	p := make([]byte, pingSize)
	_, err := payload.MarshalBinary(p)
	if err != nil {
		return 0, 0, fmt.Errorf("failed marshalling ping payload: %w", err)
	}

	_, writeErr := r.rtr.WriteTo(p, destination)
	if writeErr != nil {
		return 0, 0, fmt.Errorf("failed sending ping to node: %w", writeErr)
	}

	start := time.Now()
	v, existing := r.pings.LoadOrStore(id, make(chan uint16))
	if existing {
		return 0, 0, fmt.Errorf("a ping to this node is already in progress")
	}
	defer r.pings.Delete(id)
	ch := v.(chan uint16)
	select {
	case <-ctx.Done():
		return 0, 0, fmt.Errorf("ping timed out")
	case hops := <-ch:
		return hops, time.Since(start), nil
	}
}

func (r *DefaultRouter) PingFilter(from types.PublicKey, f *types.Frame) bool {
	if !f.Type.IsTraffic() {
		return false
	}

	payload := PingPayload{}
	if _, err := payload.UnmarshalBinary(f.Payload); err != nil {
		return false
	}
	if payload.pingType == Ping {
		payload.hops++
		if _, err := payload.MarshalBinary(f.Payload); err != nil {
			return true
		}
	}

	return false
}

func (r *DefaultRouter) OverlayReadHandler(quit <-chan bool) {
	buf := make([]byte, types.MaxPayloadSize)
	for {
		select {
		case <-quit:
			return
		default:
		}

		if err := r.rtr.SetReadDeadline(time.Now().Add(time.Millisecond * 300)); err != nil {
			panic(err)
		}
		n, _, err := r.rtr.ReadFrom(buf)
		if err != nil || n == 0 {
			continue
		}

		payload := PingPayload{}
		if _, err = payload.UnmarshalBinary(buf[:n]); err != nil {
			continue
		}

		switch payload.pingType {
		case Ping:
			if payload.destination == r.PublicKey() {
				payload.pingType = Pong
			} else {
				println("PING: hit deadend at:", r.PublicKey().String(), "for:", payload.origin.String(), "to:", payload.destination.String())
				continue
			}
		case Pong:
			if payload.origin == r.PublicKey() {
				id := payload.destination.String()
				v, ok := r.pings.Load(id)
				if !ok {
					continue
				}
<<<<<<< HEAD
			}
		default:
			continue
		}

		var fromAddr net.Addr
		fromAddr = addr
		if payload.pingType == TreePing || payload.pingType == SNEKPing {
			if !pingAtDest {
				payload.hops++

				// NOTE: manually track hop limiting since pings work by sending
				// single hop destined packets between the two nodes.
				if payload.hops > types.MaxHopLimit {
					// Drop the packet if the max hop limit has been reached
					continue
				}
				// TODO: this doesnt limit hop count for the response pongs...
=======
				ch := v.(chan uint16)
				ch <- payload.hops
				close(ch)
				r.pings.Delete(id)
				continue
>>>>>>> 2ce51dd4
			} else {
				println("PONG: hit deadend at:", r.PublicKey().String(), "for:", payload.origin.String(), "to:", payload.destination.String())
				continue
			}
		default:
			continue
		}

		if n, err = payload.MarshalBinary(buf); err != nil {
			continue
		}
		if _, err = r.rtr.WriteTo(buf[:n], payload.origin); err != nil {
			continue
		}
	}
}<|MERGE_RESOLUTION|>--- conflicted
+++ resolved
@@ -170,32 +170,11 @@
 				if !ok {
 					continue
 				}
-<<<<<<< HEAD
-			}
-		default:
-			continue
-		}
-
-		var fromAddr net.Addr
-		fromAddr = addr
-		if payload.pingType == TreePing || payload.pingType == SNEKPing {
-			if !pingAtDest {
-				payload.hops++
-
-				// NOTE: manually track hop limiting since pings work by sending
-				// single hop destined packets between the two nodes.
-				if payload.hops > types.MaxHopLimit {
-					// Drop the packet if the max hop limit has been reached
-					continue
-				}
-				// TODO: this doesnt limit hop count for the response pongs...
-=======
 				ch := v.(chan uint16)
 				ch <- payload.hops
 				close(ch)
 				r.pings.Delete(id)
 				continue
->>>>>>> 2ce51dd4
 			} else {
 				println("PONG: hit deadend at:", r.PublicKey().String(), "for:", payload.origin.String(), "to:", payload.destination.String())
 				continue
